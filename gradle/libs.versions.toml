--- conflicted
+++ resolved
@@ -86,12 +86,8 @@
 detekt = "io.gitlab.arturbosch.detekt:1.23.8"
 dokka = "org.jetbrains.dokka:1.9.20"
 gitPublish = "org.ajoberstar.git-publish:5.1.0"
-<<<<<<< HEAD
-gitpatcher = { id = "ca.stellardrift.gitpatcher", version = "1.1.0" }
+gitpatcher = { id = "ca.stellardrift.gitpatcher", version = "1.1.2" }
 ideaExt = "org.jetbrains.gradle.plugin.idea-ext:1.1.6"
-=======
-gitpatcher = { id = "ca.stellardrift.gitpatcher", version = "1.1.2" }
->>>>>>> 6969d8de
 indra-sonatype = { id = "net.kyori.indra.publishing.sonatype", version.ref = "indra" }
 indra-git = { id = "net.kyori.indra.git", version.ref = "indra" }
 kotlin = "org.jetbrains.kotlin.jvm:1.9.25"
