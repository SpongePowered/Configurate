/*
 * Configurate
 * Copyright (C) zml and Configurate contributors
 *
 * Licensed under the Apache License, Version 2.0 (the "License");
 * you may not use this file except in compliance with the License.
 * You may obtain a copy of the License at
 *
 *    http://www.apache.org/licenses/LICENSE-2.0
 *
 * Unless required by applicable law or agreed to in writing, software
 * distributed under the License is distributed on an "AS IS" BASIS,
 * WITHOUT WARRANTIES OR CONDITIONS OF ANY KIND, either express or implied.
 * See the License for the specific language governing permissions and
 * limitations under the License.
 */
package org.spongepowered.configurate.yaml;

import net.kyori.option.Option;
import net.kyori.option.OptionSchema;
import org.checkerframework.checker.nullness.qual.Nullable;
import org.spongepowered.configurate.CommentedConfigurationNode;
import org.spongepowered.configurate.ConfigurateException;
import org.spongepowered.configurate.ConfigurationNode;
import org.spongepowered.configurate.ConfigurationOptions;
import org.spongepowered.configurate.RepresentationHint;
import org.spongepowered.configurate.loader.AbstractConfigurationLoader;
import org.spongepowered.configurate.loader.CommentHandler;
import org.spongepowered.configurate.loader.CommentHandlers;
<<<<<<< HEAD
import org.spongepowered.configurate.loader.LoaderOptionSource;
import org.spongepowered.configurate.loader.ParsingException;
=======
>>>>>>> 6969d8de
import org.spongepowered.configurate.util.UnmodifiableCollections;
import org.yaml.snakeyaml.DumperOptions;
import org.yaml.snakeyaml.LoaderOptions;
import org.yaml.snakeyaml.events.DocumentStartEvent;
import org.yaml.snakeyaml.reader.StreamReader;

import java.io.BufferedReader;
import java.io.Writer;
import java.math.BigInteger;
import java.sql.Timestamp;
import java.util.Date;
import java.util.Set;

/**
 * A loader for YAML 1.1 configurations.
 *
 * <h2>The YAML Format</h2>
 *
 * <p>YAML is an extremely flexible format for data serialization, designed to
 * be easy for humans to work with.</p>
 *
 * <pre>{@code
 * document:
 *   hello: world!
 *   this: [is, a list]
 * name: abcd
 * dependencies:
 * - {org: org.spongepowered, name: configurate-yaml, version: 4.2.0}
 * - {org: org.spongepowered, name: noise, version: 2.0.0}
 * }</pre>
 *
 * <h2>Usage</h2>
 *
 * <p><strong>CAUTION:</strong>Comment support (added in 4.2.0) is currently
 * classified as <em>experimental</em>. This means it will not be enabled by
 * default, and must be enabled specifically on the builder, or by using the
 * system property {@code configurate.yaml.commentsEnabled} to enable comments
 * for loaders that do not make the choice themselves. In future versions once
 * comment handling has stabilized, this will switch to become an opt-out for
 * comment handling.</p>
 *
 * <p>This loader can be configured like any other, by adjusting properties
 * on the {@link Builder}. While almost every property is optional, an
 * understanding of several is crucial:</p>
 *
 * <ul>
 *     <li><strong>Node Style:</strong> YAML has three modes for styling maps
 *     and sequences: block, flow, and auto. Flow is a more json-like style,
 *     while block is the whitespace-based style that is more specifically
 *     associated with the YAML format. The default for Configurate is
 *     <em>auto</em>, represented as a {@code null} {@link NodeStyle}, but users
 *     may wish to change to {@link NodeStyle#BLOCK}.</li>
 *     <li><strong>Accepted types:</strong> The only accepted types handled by
 *     the YAML loader are those registered with a {@link TagRepository}. This
 *     will override any types set in a {@link ConfigurationOptions}.</li>
 * </ul>
 *
 * <h2>Custom Tags</h2>
 *
 * <h2>Limitations</h2>
 *
 * <p>This loader bridges the YAML object model and representation lifecycle
 * with Configurate's own model. Because these models are rather different,
 * there are a few areas where the interactions produce less than
 * ideal results.</p>
 *
 * <ul>
 *     <li>Custom tags: primarily for scalars, use object mapper for the others
 *     (the object mapper *can* read/write the explicit tag for nodes
 *     where useful).</li>
 *     <li>Alias nodes and merge keys: flattened on load, not yet supported by
 *     the Configurate object model</li>
 *     <li>Keys: limited, tag and representation information is lost when using
 *     complex keys (since keys are not preserved as a node)</li>
 * </ul>
 *
 * @see <a href="https://yaml.org/spec/1.1/">YAML 1.1 Spec</a>
 * @see <a href="https://yaml.org/spec/1.2/spec.html">YAML 1.2 Spec</a>
 * @see <a href="https://github.com/yaml/yaml-spec/tree/main/rfc">YAML Spec RFCs</a>
 * @since 4.0.0
 */
public final class YamlConfigurationLoader extends AbstractConfigurationLoader<CommentedConfigurationNode> {

    /**
     * The identifier for a YAML anchor that can be used to refer to the node
     * this hint is set on.
     *
     * @since 4.2.0
     */
    public static final RepresentationHint<String> ANCHOR_ID = RepresentationHint.<String>builder()
        .identifier("configurate:yaml/anchor-id")
        .valueType(String.class)
        .inheritable(false)
        .build();

    /**
     * The YAML scalar style this node should attempt to use.
     *
     * <p>If the chosen scalar style would produce syntactically invalid YAML, a
     * valid one will replace it.</p>
     *
     * @since 4.2.0
     */
    public static final RepresentationHint<ScalarStyle> SCALAR_STYLE = RepresentationHint.of("configurate:yaml/scalar-style", ScalarStyle.class);

    /**
     * The YAML node style to use for collection nodes. A {@code null} value
     * will instruct the emitter to fall back to the
     * {@link Builder#nodeStyle()} setting.
     *
     * @since 4.2.0
     */
    public static final RepresentationHint<NodeStyle> NODE_STYLE = RepresentationHint.of("configurate:yaml/node-style", NodeStyle.class);

    /**
     * The explicitly specified tag for a node.
     *
     * <p>This can override default type conversion for a YAML document.</p>
     *
     * @since 4.2.0
     */
    public static final RepresentationHint<Tag> TAG = RepresentationHint.<Tag>builder()
        .identifier("configurate:yaml/tag")
        .valueType(Tag.class)
        .inheritable(false)
        .build();

    /**
     * Whether comments will be enabled by default.
     *
     * <p>Comments will be introduced as an experimental feature, defaulting to
     * {@code false} at first, but changed to {@code true} in a
     * later release.</p>
     */
    private static final boolean COMMENTS_DEFAULT = Boolean.parseBoolean(System.getProperty("configurate.yaml.commentsEnabled", "false"));

    /**
     * YAML native types from <a href="https://yaml.org/type/">YAML 1.1 Global tags</a>.
     *
     * <p>using SnakeYaml representation: https://bitbucket.org/snakeyaml/snakeyaml/wiki/Documentation#markdown-header-yaml-tags-and-java-types
     */
    private static final Set<Class<?>> NATIVE_TYPES = UnmodifiableCollections.toSet(
            Boolean.class, Integer.class, Long.class, BigInteger.class, Double.class, // numeric
            byte[].class, String.class, Date.class, java.sql.Date.class, Timestamp.class); // complex types

    private static final int DEFAULT_LINE_LENGTH = 150;

    /**
     * Creates a new {@link YamlConfigurationLoader} builder.
     *
     * @return a new builder
     * @since 4.0.0
     */
    public static Builder builder() {
        return new Builder();
    }

    /**
     * Builds a {@link YamlConfigurationLoader}.
     *
     * <p>This builder supports the following options:</p>
     * <dl>
     *     <dt>&lt;prefix&gt;.yaml.node-style</dt>
     *     <dd>Equivalent to {@link #nodeStyle(NodeStyle)}</dd>
     * </dl>
     *
     * @since 4.0.0
     */
    public static final class Builder extends AbstractConfigurationLoader.Builder<Builder, YamlConfigurationLoader> {

        private static final OptionSchema.Mutable UNSAFE_SCHEMA = OptionSchema.childSchema(AbstractConfigurationLoader.Builder.SCHEMA);

        /**
         * A schema of options available to configure the YAML loader.
         *
         * @since 4.2.0
         */
        public static final OptionSchema SCHEMA = UNSAFE_SCHEMA.frozenView();

        /**
         * The collection node style to use globally when emitting with
         * this loader.
         *
         * @see #nodeStyle(NodeStyle)
         * @since 4.2.0
         */
        public static final Option<NodeStyle> NODE_STYLE = UNSAFE_SCHEMA.enumOption("yaml:node_style", NodeStyle.class, null);

        /**
         * The indent size (in spaces) to use for documents emitted by
         * the created loader.
         *
         * @see #indent(int)
         * @since 4.2.0
         */
        public static final Option<Integer> INDENT = UNSAFE_SCHEMA.intOption("yaml:indent", 4);

        private final DumperOptions options = new DumperOptions();
<<<<<<< HEAD
        private @Nullable NodeStyle style;
        private boolean enableComments = COMMENTS_DEFAULT;
=======
>>>>>>> 6969d8de

        Builder() {
            this.defaultOptions(o -> o.nativeTypes(NATIVE_TYPES));
        }

        @Override
<<<<<<< HEAD
        protected void populate(final LoaderOptionSource options) {
            final @Nullable NodeStyle declared = options.getEnum(NodeStyle.class, "yaml", "node-style");
            if (declared != null) {
                this.style = declared;
            }

            this.enableComments = options.getBoolean(false, "yaml", "comments-enabled");
=======
        protected OptionSchema optionSchema() {
            return SCHEMA;
>>>>>>> 6969d8de
        }

        /**
         * Sets the level of indentation the resultant loader should use.
         *
         * @param indent the indent level
         * @return this builder (for chaining)
         * @since 4.0.0
         */
        public Builder indent(final int indent) {
            this.optionStateBuilder().value(INDENT, indent);
            return this;
        }

        /**
         * Gets the level of indentation to be used by the resultant loader.
         *
         * @return the indent level
         * @since 4.0.0
         */
        public int indent() {
            return this.optionState().value(INDENT);
        }

        /**
         * Sets the node style the built loader should use.
         *
         * <dl><dt>Flow</dt>
         * <dd>the compact, json-like representation.<br>
         * Example: {@code
         *     {value: [list, of, elements], another: value}
         * }</dd>
         *
         * <dt>Block</dt>
         * <dd>expanded, traditional YAML<br>
         * Example: {@code
         *     value:
         *     - list
         *     - of
         *     - elements
         *     another: value
         * }</dd>
         * </dl>
         *
         * <p>A {@code null} value will tell the loader to pick a value
         * automatically based on the contents of each non-scalar node.</p>
         *
         * @param style the node style to use
         * @return this builder (for chaining)
         * @since 4.0.0
         */
        public Builder nodeStyle(final @Nullable NodeStyle style) {
            this.optionStateBuilder().value(NODE_STYLE, style);
            return this;
        }

        /**
         * Gets the node style to be used by the resultant loader.
         *
         * @return the node style
         * @since 4.0.0
         */
        public @Nullable NodeStyle nodeStyle() {
            return this.optionState().value(NODE_STYLE);
        }

        /**
         * Set whether comment handling is enabled on this loader.
         *
         * <p>Comment handling is available as an <em>experimental</em> feature
         * in 4.1.0. There may be edge cases where parsing or writing while
         * comments are enabled that can cause parse or emit errors, or badly
         * formatted output data.</p>
         *
         * <p>When comment handling is enabled, comments will be read from files
         * and written back to files where possible.</p>
         *
         * @param enableComments whether comment handling should be enabled
         * @return this builder (for chaining)
         * @since 4.1.0
         */
        public Builder commentsEnabled(final boolean enableComments) {
            this.enableComments = enableComments;
            return this;
        }

        /**
         * Get whether comment handling is enabled.
         *
         * @return whether comment handling is enabled
         * @see #commentsEnabled(boolean) for details on comment handling
         * @since 4.1.0
         */
        public boolean commentsEnabled() {
            return this.enableComments;
        }

        @Override
        public YamlConfigurationLoader build() {
            return new YamlConfigurationLoader(this);
        }
    }

    private final LoaderOptions loader;
    private final DumperOptions options;
    private final YamlVisitor visitor;
    private final @Nullable NodeStyle defaultNodeStyle;

    private YamlConfigurationLoader(final Builder builder) {
        super(builder, new CommentHandler[] {CommentHandlers.HASH});

        final DumperOptions opts = builder.options;
<<<<<<< HEAD
        opts.setDefaultFlowStyle(NodeStyle.asSnakeYaml(builder.nodeStyle()));
        opts.setProcessComments(builder.commentsEnabled());
        opts.setIndentWithIndicator(true);
        opts.setIndicatorIndent(builder.indent());
        opts.setWidth(DEFAULT_LINE_LENGTH);
        this.defaultNodeStyle = builder.nodeStyle();
        this.options = opts;
        this.loader = new LoaderOptions()
            .setAcceptTabs(true)
            .setProcessComments(builder.commentsEnabled());
        this.loader.setCodePointLimit(Integer.MAX_VALUE);
        this.visitor = new YamlVisitor(true, Yaml11Tags.REPOSITORY);
=======
        opts.setDefaultFlowStyle(NodeStyle.asSnakeYaml(builder.optionState().value(Builder.NODE_STYLE)));
        opts.setIndent(builder.optionState().value(Builder.INDENT));
        this.yaml = ThreadLocal.withInitial(() -> new Yaml(new Constructor(loaderOpts), new Representer(opts), opts, loaderOpts));
>>>>>>> 6969d8de
    }

    @Override
    protected void loadInternal(final CommentedConfigurationNode node, final BufferedReader reader) throws ParsingException {
        final YamlParserComposer parser = new YamlParserComposer(new StreamReader(reader), this.loader, Yaml11Tags.REPOSITORY);
        parser.singleDocumentStream(node);
    }

    @Override
    protected void saveInternal(final ConfigurationNode node, final Writer writer) throws ConfigurateException {
        final YamlVisitor.State state = new YamlVisitor.State(this.options, writer, this.defaultNodeStyle);
        // Initialize
        state.start = node;
        state.emit(YamlVisitor.STREAM_START);
        state.emit(new DocumentStartEvent(null, null, this.options.isExplicitStart(),
            this.options.getVersion(), this.options.getTags()));

        // Write out the node
        node.visit(this.visitor, state);

        // Finish up
        state.emit(YamlVisitor.DOCUMENT_END);
        state.emit(YamlVisitor.STREAM_END);
    }

    @Override
    public CommentedConfigurationNode createNode(final ConfigurationOptions options) {
        return CommentedConfigurationNode.root(options);
    }

}<|MERGE_RESOLUTION|>--- conflicted
+++ resolved
@@ -27,11 +27,7 @@
 import org.spongepowered.configurate.loader.AbstractConfigurationLoader;
 import org.spongepowered.configurate.loader.CommentHandler;
 import org.spongepowered.configurate.loader.CommentHandlers;
-<<<<<<< HEAD
-import org.spongepowered.configurate.loader.LoaderOptionSource;
 import org.spongepowered.configurate.loader.ParsingException;
-=======
->>>>>>> 6969d8de
 import org.spongepowered.configurate.util.UnmodifiableCollections;
 import org.yaml.snakeyaml.DumperOptions;
 import org.yaml.snakeyaml.LoaderOptions;
@@ -229,30 +225,23 @@
          */
         public static final Option<Integer> INDENT = UNSAFE_SCHEMA.intOption("yaml:indent", 4);
 
+        /**
+         * Whether comment handling should be enabled.
+         *
+         * @see #commentsEnabled(boolean)
+         * @since 4.3.0
+         */
+        public static final Option<Boolean> ENABLE_COMMENTS = UNSAFE_SCHEMA.booleanOption("yaml:enable_comments", COMMENTS_DEFAULT);
+
         private final DumperOptions options = new DumperOptions();
-<<<<<<< HEAD
-        private @Nullable NodeStyle style;
-        private boolean enableComments = COMMENTS_DEFAULT;
-=======
->>>>>>> 6969d8de
 
         Builder() {
             this.defaultOptions(o -> o.nativeTypes(NATIVE_TYPES));
         }
 
         @Override
-<<<<<<< HEAD
-        protected void populate(final LoaderOptionSource options) {
-            final @Nullable NodeStyle declared = options.getEnum(NodeStyle.class, "yaml", "node-style");
-            if (declared != null) {
-                this.style = declared;
-            }
-
-            this.enableComments = options.getBoolean(false, "yaml", "comments-enabled");
-=======
         protected OptionSchema optionSchema() {
             return SCHEMA;
->>>>>>> 6969d8de
         }
 
         /**
@@ -332,10 +321,10 @@
          *
          * @param enableComments whether comment handling should be enabled
          * @return this builder (for chaining)
-         * @since 4.1.0
+         * @since 4.3.0
          */
         public Builder commentsEnabled(final boolean enableComments) {
-            this.enableComments = enableComments;
+            this.editOptions(opts -> opts.value(ENABLE_COMMENTS, enableComments));
             return this;
         }
 
@@ -344,10 +333,10 @@
          *
          * @return whether comment handling is enabled
          * @see #commentsEnabled(boolean) for details on comment handling
-         * @since 4.1.0
+         * @since 4.3.0
          */
         public boolean commentsEnabled() {
-            return this.enableComments;
+            return this.optionState().value(ENABLE_COMMENTS);
         }
 
         @Override
@@ -365,9 +354,9 @@
         super(builder, new CommentHandler[] {CommentHandlers.HASH});
 
         final DumperOptions opts = builder.options;
-<<<<<<< HEAD
-        opts.setDefaultFlowStyle(NodeStyle.asSnakeYaml(builder.nodeStyle()));
-        opts.setProcessComments(builder.commentsEnabled());
+        opts.setDefaultFlowStyle(NodeStyle.asSnakeYaml(builder.optionState().value(Builder.NODE_STYLE)));
+        opts.setIndent(builder.optionState().value(Builder.INDENT));
+        opts.setProcessComments(builder.optionState().value(Builder.ENABLE_COMMENTS));
         opts.setIndentWithIndicator(true);
         opts.setIndicatorIndent(builder.indent());
         opts.setWidth(DEFAULT_LINE_LENGTH);
@@ -375,14 +364,9 @@
         this.options = opts;
         this.loader = new LoaderOptions()
             .setAcceptTabs(true)
-            .setProcessComments(builder.commentsEnabled());
+            .setProcessComments(builder.optionState().value(Builder.ENABLE_COMMENTS));
         this.loader.setCodePointLimit(Integer.MAX_VALUE);
         this.visitor = new YamlVisitor(true, Yaml11Tags.REPOSITORY);
-=======
-        opts.setDefaultFlowStyle(NodeStyle.asSnakeYaml(builder.optionState().value(Builder.NODE_STYLE)));
-        opts.setIndent(builder.optionState().value(Builder.INDENT));
-        this.yaml = ThreadLocal.withInitial(() -> new Yaml(new Constructor(loaderOpts), new Representer(opts), opts, loaderOpts));
->>>>>>> 6969d8de
     }
 
     @Override
