--- conflicted
+++ resolved
@@ -1,26 +1,11 @@
 plugins {
-<<<<<<< HEAD
-    id 'org.spongepowered.configurate.build.component'
-    alias(libs.plugins.shadow)
+    id 'org.spongepowered.configurate.build.shadow-component'
     id 'groovy' // for tests
-=======
-    id 'org.spongepowered.configurate.build.shadow-component'
->>>>>>> 29f3c39a
 }
 
 description = "YAML format loader for Configurate"
 
-<<<<<<< HEAD
-configurations {
-    shaded
-    compileClasspath { extendsFrom shaded }
-    runtimeClasspath { extendsFrom shaded }
-    testImplementation { extendsFrom shaded }
-}
-
 configurate.useAutoValue()
-=======
->>>>>>> 29f3c39a
 dependencies {
     api projects.core
     shaded "configurate.thirdparty:snakeyaml:version-from-submodule"
